# Copyright (C) 2023-2024 Intel Corporation
# SPDX-License-Identifier: Apache-2.0

import os
from enum import Enum
from pathlib import Path
from typing import Dict, List

import cv2
import matplotlib.pyplot as plt
import numpy as np

from openvino_xai.common.parameters import Task
from openvino_xai.common.utils import logger
from openvino_xai.explainer.utils import (
    convert_targets_to_numpy,
    explains_all,
    get_target_indices,
)
from openvino_xai.methods.base import Prediction


class Explanation:
    """
    Explanation selects target saliency maps, holds it and its layout.

    :param saliency_map: Raw saliency map, as a numpy array or as a dict.
    :type saliency_map: np.ndarray | Dict[int | str, np.ndarray]
    :param targets: List of custom labels to explain, optional. Can be list of integer indices (int),
        or list of names (str) from label_names.
    :type targets: np.ndarray | List[int | str] | int | str
    :param task: Type of the task: CLASSIFICATION or DETECTION.
    :type task: Task
    :param label_names: List of all label names.
    :type label_names: List[str] | None
    :param predictions: Per-target model prediction (available only for black-box methods).
    :type predictions: Dict[int, Prediction] | None
    """

    def __init__(
        self,
        saliency_map: np.ndarray | Dict[int | str, np.ndarray],
        targets: np.ndarray | List[int | str] | int | str,
        task: Task,
        label_names: List[str] | None = None,
        predictions: Dict[int, Prediction] | None = None,
    ):
        targets = convert_targets_to_numpy(targets)

        if isinstance(saliency_map, np.ndarray):
            self._check_saliency_map(saliency_map)
            self._saliency_map = self._format_sal_map_as_dict(saliency_map)
            self.total_num_targets = len(self._saliency_map)
        elif isinstance(saliency_map, dict):
            self._saliency_map = saliency_map
            self.total_num_targets = None
        else:
            raise ValueError(f"Expect saliency_map to be np.ndarray or dict, but got{type(saliency_map)}.")

        if "per_image_map" in self._saliency_map:
            self.layout = Layout.ONE_MAP_PER_IMAGE_GRAY
        else:
            self.layout = Layout.MULTIPLE_MAPS_PER_IMAGE_GRAY

        if not explains_all(targets) and not self.layout == Layout.ONE_MAP_PER_IMAGE_GRAY:
            label_names_ = None if task == Task.DETECTION else label_names
            self._saliency_map = self._select_target_saliency_maps(targets, label_names_)

        self.task = task
        self.label_names = label_names
        self.predictions = predictions

    @property
    def saliency_map(self) -> Dict[int | str, np.ndarray]:
        """Saliency map as a dict {target_id: np.ndarray}."""
        return self._saliency_map

    @saliency_map.setter
    def saliency_map(self, saliency_map: Dict[int | str, np.ndarray]):
        self._saliency_map = saliency_map

    @property
    def shape(self):
        """Shape of the saliency map."""
        idx = next(iter(self._saliency_map))
        shape = self._saliency_map[idx].shape
        return shape

    @property
    def targets(self):
        """Explained targets."""
        return list(self._saliency_map.keys())

    @staticmethod
    def _check_saliency_map(saliency_map: np.ndarray):
        if saliency_map is None:
            raise RuntimeError("Saliency map is None.")
        if saliency_map.size == 0:
            raise RuntimeError("Saliency map is zero size array.")
        if saliency_map.shape[0] > 1:
            raise RuntimeError("Batch size for saliency maps should be 1.")

    @staticmethod
    def _format_sal_map_as_dict(raw_saliency_map: np.ndarray) -> Dict[int | str, np.ndarray]:
        """Returns dict with saliency maps in format {target_id: class_saliency_map}."""
        dict_sal_map: Dict[int | str, np.ndarray]
        if raw_saliency_map.ndim == 3:
            # Per-image saliency map
            dict_sal_map = {"per_image_map": raw_saliency_map[0]}
        elif raw_saliency_map.ndim == 4:
            # Per-target saliency map
            dict_sal_map = {}
            for index, sal_map in enumerate(raw_saliency_map[0]):
                dict_sal_map[index] = sal_map
        else:
            raise ValueError(
                f"Raw saliency map has to be tree or four dimensional tensor, " f"but got {raw_saliency_map.ndim}."
            )
        return dict_sal_map

    def _select_target_saliency_maps(
        self,
        targets: np.ndarray | List[int | str],
        label_names: List[str] | None = None,
    ) -> Dict[int | str, np.ndarray]:
        assert self.layout == Layout.MULTIPLE_MAPS_PER_IMAGE_GRAY
        target_indices = self._select_target_indices(
            targets=targets,
            label_names=label_names,
        )
        saliency_maps_selected = {i: self._saliency_map[i] for i in target_indices}
        return saliency_maps_selected

    def _select_target_indices(
        self,
        targets: np.ndarray | List[int | str],
        label_names: List[str] | None = None,
    ) -> List[int] | np.ndarray:
        target_indices = get_target_indices(targets, label_names)
        if self.total_num_targets is not None:
            if not all(0 <= target_index <= (self.total_num_targets - 1) for target_index in target_indices):
                raise ValueError(f"All targets indices have to be in range 0..{self.total_num_targets - 1}.")
        else:
            if not all(target_index in self.saliency_map for target_index in target_indices):
                raise ValueError("Provided targer index {targer_index} is not available among saliency maps.")
        return target_indices

    def save(
        self,
        dir_path: Path | str,
        prefix: str = "",
        postfix: str = "",
        confidence_scores: Dict[int, float] | None = None,
    ) -> None:
        """
        Dumps saliency map images to the specified directory.

        Allows flexibly name the files with the prefix and postfix.
        {prefix} + target_id + {postfix}.jpg

        Also allows to add confidence scores to the file names.
        {prefix} + target_id + {postfix} + confidence.jpg

        save(output_dir) -> aeroplane.jpg
        save(output_dir, prefix="image_name_target_") -> image_name_target_aeroplane.jpg
        save(output_dir, postfix="_class_map") -> aeroplane_class_map.jpg
        save(
            output_dir, prefix="image_name_", postfix="_conf_", confidence_scores=scores
        ) -> image_name_aeroplane_conf_0.85.jpg

        Parameters:
            :param dir_path: The directory path where the saliency maps will be saved.
            :type dir_path: Path | str
            :param prefix: Optional prefix for the saliency map names. Default is an empty string.
            :type prefix: str
            :param postfix: Optional postfix for the saliency map names. Default is an empty string.
            :type postfix: str
            :param confidence_scores: Dict with confidence scores for each class index. Default is None.
            :type confidence_scores: Dict[int, float] | None

        """

        os.makedirs(dir_path, exist_ok=True)

        template = f"{prefix}{{target_name}}{postfix}{{conf_score}}.jpg"
        for target_idx, map_to_save in self._saliency_map.items():
            conf_score = ""
            map_to_save = cv2.cvtColor(map_to_save, code=cv2.COLOR_RGB2BGR)
            if isinstance(target_idx, str):
                target_name = "activation_map"
<<<<<<< HEAD
            elif self.label_names and isinstance(target_idx, int):
=======
            elif self.label_names and isinstance(target_idx, np.int64) and self.task != Task.DETECTION:
>>>>>>> 04d5d526
                target_name = self.label_names[target_idx]
            else:
                target_name = str(target_idx)

            if confidence_scores and target_idx in confidence_scores:
                conf_score = f"{confidence_scores[int(target_idx)]:.2f}"

            image_name = template.format(target_name=target_name, conf_score=conf_score)
            cv2.imwrite(os.path.join(dir_path, image_name), img=map_to_save)

    def plot(
        self,
        targets: np.ndarray | List[int | str] | None = None,
        backend: str = "matplotlib",
        max_num_plots: int = 24,
        num_columns: int = 4,
    ) -> None:
        """
        Plots saliency maps using the specified backend.

        This function plots available saliency maps using the specified backend. Targets to plot
        can be specified by passing a list of target class indices or names. If a provided class is
        not available among the saliency maps, it is omitted.

        Args:
            targets (np.ndarray | List[int | str] | None): A list or array of target class indices or names to plot.
                By default, it's None, and all available saliency maps are plotted.
            backend (str): The plotting backend to use. Can be either 'matplotlib' (recommended for Jupyter)
                or 'cv' (recommended for Python scripts). Default is 'matplotlib'.
            max_num_plots (int): Max number of images to plot. Default is 24 to avoid memory issues.
            num_columns (int): Number of columns in the saliency maps visualization grid for the matplotlib backend.
        """

        if targets is None or explains_all(targets):
            checked_targets = self.targets
        else:
            target_indices = get_target_indices(targets, self.label_names)
            checked_targets = []
            for target_index in target_indices:
                if target_index in self.saliency_map:
                    checked_targets.append(target_index)
                else:
                    logger.info(f"Provided class index {target_index} is not available among saliency maps.")

        if len(checked_targets) > max_num_plots:
            logger.warning(
                f"Decrease the number of plotted saliency maps from {len(checked_targets)} to {max_num_plots}"
                " to avoid the memory issue. To avoid this, increase the 'max_num_plots' argument."
            )
            checked_targets = checked_targets[:max_num_plots]

        if backend == "matplotlib":
            self._plot_matplotlib(checked_targets, num_columns)
        elif backend == "cv":
            self._plot_cv(checked_targets)
        else:
            raise ValueError(f"Unknown backend {backend}. Use 'matplotlib' or 'cv'.")

    def _plot_matplotlib(self, checked_targets: list[int | str], num_cols: int) -> None:
        """Plots saliency maps using matplotlib."""
        num_rows = int(np.ceil(len(checked_targets) / num_cols))
        _, axes = plt.subplots(num_rows, num_cols, figsize=(5 * num_cols, 6 * num_rows))
        axes = axes.flatten()

        for i, target_index in enumerate(checked_targets):
            if self.label_names and isinstance(target_index, np.int64):
                label_name = f"{self.label_names[target_index]} ({target_index})"
            else:
                label_name = str(target_index)

            map_to_plot = self.saliency_map[target_index]

            axes[i].imshow(map_to_plot)
            axes[i].axis("off")  # Hide the axis
            axes[i].set_title(f"Class {label_name}")

        # Hide remaining axes
        for ax in axes[len(checked_targets) :]:
            ax.set_visible(False)

        plt.tight_layout()
        plt.show()

    def _plot_cv(self, checked_targets: list[int | str]) -> None:
        """Plots saliency maps using OpenCV."""
        for target_index in checked_targets:
            if self.label_names and isinstance(target_index, np.int64):
                label_name = f"{self.label_names[target_index]} ({target_index})"
            else:
                label_name = str(target_index)

            map_to_plot = self.saliency_map[target_index]
            map_to_plot = cv2.cvtColor(map_to_plot, cv2.COLOR_BGR2RGB)

            cv2.imshow(f"Class {label_name}", map_to_plot)
            cv2.waitKey(0)
        cv2.destroyAllWindows()


class Layout(Enum):
    """
    Enum describes different saliency map layouts.

    Saliency map can have the following layout:
        ONE_MAP_PER_IMAGE_GRAY - BHW - one map per image
        ONE_MAP_PER_IMAGE_COLOR - BHWC - one map per image, colormapped
        MULTIPLE_MAPS_PER_IMAGE_GRAY - BNHW - multiple maps per image
        MULTIPLE_MAPS_PER_IMAGE_COLOR - BNHWC - multiple maps per image, colormapped
    """

    ONE_MAP_PER_IMAGE_GRAY = "one_map_per_image_gray"
    ONE_MAP_PER_IMAGE_COLOR = "one_map_per_image_color"
    MULTIPLE_MAPS_PER_IMAGE_GRAY = "multiple_maps_per_image_gray"
    MULTIPLE_MAPS_PER_IMAGE_COLOR = "multiple_maps_per_image_color"


GRAY_LAYOUTS = {
    Layout.ONE_MAP_PER_IMAGE_GRAY,
    Layout.MULTIPLE_MAPS_PER_IMAGE_GRAY,
}
COLOR_MAPPED_LAYOUTS = {
    Layout.ONE_MAP_PER_IMAGE_COLOR,
    Layout.MULTIPLE_MAPS_PER_IMAGE_COLOR,
}
MULTIPLE_MAP_LAYOUTS = {
    Layout.MULTIPLE_MAPS_PER_IMAGE_GRAY,
    Layout.MULTIPLE_MAPS_PER_IMAGE_COLOR,
}
ONE_MAP_LAYOUTS = {
    Layout.ONE_MAP_PER_IMAGE_GRAY,
    Layout.ONE_MAP_PER_IMAGE_COLOR,
}<|MERGE_RESOLUTION|>--- conflicted
+++ resolved
@@ -188,11 +188,7 @@
             map_to_save = cv2.cvtColor(map_to_save, code=cv2.COLOR_RGB2BGR)
             if isinstance(target_idx, str):
                 target_name = "activation_map"
-<<<<<<< HEAD
-            elif self.label_names and isinstance(target_idx, int):
-=======
-            elif self.label_names and isinstance(target_idx, np.int64) and self.task != Task.DETECTION:
->>>>>>> 04d5d526
+            elif self.label_names and isinstance(target_idx, int) and self.task != Task.DETECTION:
                 target_name = self.label_names[target_idx]
             else:
                 target_name = str(target_idx)
