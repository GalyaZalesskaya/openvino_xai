from typing import Any, Dict, List, Tuple

import numpy as np

from openvino_xai.explainer.explanation import ONE_MAP_LAYOUTS, Explanation
from openvino_xai.metrics.base import BaseMetric


def AUC(arr: np.array) -> float:
    """
    Returns normalized Area Under Curve of the array.
    """
    return np.abs((arr.sum() - arr[0] / 2 - arr[-1] / 2) / (arr.shape[0] - 1))


class InsertionDeletionAUC(BaseMetric):
    """
    Implementation of the Insertion and Deletion AUC by Petsiuk et al. 2018.

    References:
        Petsiuk, Vitali, Abir Das, and Kate Saenko. "Rise: Randomized input sampling
        for explanation of black-box models." arXiv preprint arXiv:1806.07421 (2018).
    """

    @staticmethod
    def step_image_insertion_deletion(
        num_pixels: int, sorted_indices: Tuple[np.ndarray, np.ndarray], input_image: np.ndarray
    ) -> Tuple[np.ndarray, np.ndarray]:
        """
        Return insertion/deletion image based on number of pixels to add/delete on this step.
        """
        # Values to start
        image_insertion = np.full_like(input_image, 0)
        image_deletion = input_image.copy()

        x_indices = sorted_indices[0][:num_pixels]
        y_indices = sorted_indices[1][:num_pixels]

        # Insert the image on the places of the important pixels
        image_insertion[x_indices, y_indices] = input_image[x_indices, y_indices]
        # Remove image pixels on the places of the important pixels
        image_deletion[x_indices, y_indices] = 0
        return image_insertion, image_deletion

    def __call__(
        self, saliency_map: np.ndarray, class_idx: int, input_image: np.ndarray, steps: int = 30, **kwargs: Any
    ) -> Dict[str, float]:
        """
        Calculate the Insertion and Deletion AUC metrics for one saliency map for one class.

        Parameters:
        :param saliency_map: Importance scores for each pixel (H, W).
        :type saliency_map: np.ndarray
        :param class_idx: The class of saliency map to evaluate.
        :type class_idx: int
        :param input_image: The input image to the model (H, W, C).
        :type input_image: np.ndarray
        :param steps: Number of steps for inserting pixels.
        :type steps: int

        Returns:
        :return: A dictionary containing the AUC scores for insertion and deletion scores.
        :rtype: Dict[str, float]
        """

<<<<<<< HEAD
        if class_idx is None:
            class_idx = np.argmax(self.model_predict(input_image))
=======
        class_idx = np.argmax(self.model_predict(input_image)) if class_idx is None else class_idx
>>>>>>> 2bbf89d0

        # Sort pixels by descending importance to find the most important pixels
        sorted_indices = np.argsort(-saliency_map.flatten())
        sorted_indices = np.unravel_index(sorted_indices, saliency_map.shape)

        insertion_scores, deletion_scores = [], []
        for i in range(steps + 1):
            num_pixels = int(i * len(sorted_indices[0]) / steps)
            step_image_insertion, step_image_deletion = self.step_image_insertion_deletion(
                num_pixels, sorted_indices, input_image
            )
            # Predict on masked image
            insertion_scores.append(self.model_predict(step_image_insertion)[class_idx])
            deletion_scores.append(self.model_predict(step_image_deletion)[class_idx])
        insertion = AUC(np.array(insertion_scores))
        deletion = AUC(np.array(deletion_scores))
        return {"insertion": insertion, "deletion": deletion}

    def evaluate(
        self, explanations: List[Explanation], input_images: List[np.ndarray], steps: int, **kwargs: Any
    ) -> Dict[str, float]:
        """
        Evaluate the insertion and deletion AUC over the list of images and its saliency maps.

        :param explanations: List of explanation objects containing saliency maps.
        :type explanations: List[Explanation]
        :param input_images: List of input images as numpy arrays.
        :type input_images: List[np.ndarray]
        :param steps: Number of steps for the insertion and deletion process.
        :type steps: int

        :return: A Dict containing the mean insertion AUC, mean deletion AUC, and their difference (delta) as values.
        :rtype: float
        """
        results = []
        for input_image, explanation in zip(input_images, explanations):
            for class_idx, saliency_map in explanation.saliency_map.items():
                target_idx = None if explanation.layout in ONE_MAP_LAYOUTS else int(class_idx)
                metric_dict = self(saliency_map, target_idx, input_image, steps)
                results.append([metric_dict["insertion"], metric_dict["deletion"]])

        insertion, deletion = np.mean(np.array(results), axis=0)
        delta = insertion - deletion
        return {"insertion": insertion, "deletion": deletion, "delta": delta}<|MERGE_RESOLUTION|>--- conflicted
+++ resolved
@@ -63,12 +63,7 @@
         :rtype: Dict[str, float]
         """
 
-<<<<<<< HEAD
-        if class_idx is None:
-            class_idx = np.argmax(self.model_predict(input_image))
-=======
         class_idx = np.argmax(self.model_predict(input_image)) if class_idx is None else class_idx
->>>>>>> 2bbf89d0
 
         # Sort pixels by descending importance to find the most important pixels
         sorted_indices = np.argsort(-saliency_map.flatten())
