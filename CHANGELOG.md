--- conflicted
+++ resolved
@@ -16,11 +16,8 @@
 * Support OV IR / ONNX model file for Explainer by @goodsong81 in https://github.com/openvinotoolkit/openvino_xai/pull/47
 * Try CNN -> ViT assumption for IR insertion by @goodsong81 in https://github.com/openvinotoolkit/openvino_xai/pull/48
 * Enable AISE: Adaptive Input Sampling for Explanation of Black-box Models by @negvet in https://github.com/openvinotoolkit/openvino_xai/pull/49
-<<<<<<< HEAD
-* Make the naming of saved saliency maps more flexible and return confidence scores by GalyaZalesskaya in https://github.com/openvinotoolkit/openvino_xai/pull/51
-=======
 * Upgrade OpenVINO to 2024.3.0 by @goodsong81 in https://github.com/openvinotoolkit/openvino_xai/pull/52
->>>>>>> 00ebd2e1
+* Make the naming of saved saliency maps more flexible and return confidence scores by @GalyaZalesskaya in https://github.com/openvinotoolkit/openvino_xai/pull/51
 
 ### Known Issues
 
